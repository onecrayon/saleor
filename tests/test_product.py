import datetime
import io
import json
import os
from decimal import Decimal
from unittest.mock import patch

import pytest
from django.core import serializers
from django.core.serializers.base import DeserializationError
from django.http import JsonResponse
from django.urls import reverse
from freezegun import freeze_time
from prices import Money, TaxedMoney, TaxedMoneyRange

from saleor.checkout import utils
from saleor.checkout.models import Checkout
from saleor.checkout.utils import add_variant_to_checkout
from saleor.dashboard.menu.utils import update_menu
from saleor.discount.models import Sale
from saleor.menu.models import MenuItemTranslation
from saleor.product import ProductAvailabilityStatus, models
from saleor.product.models import DigitalContentUrl
from saleor.product.thumbnails import create_product_thumbnails
from saleor.product.utils import (
    allocate_stock,
    deallocate_stock,
    decrease_stock,
    increase_stock,
)
from saleor.product.utils.attributes import get_product_attributes_data
from saleor.product.utils.availability import get_product_availability_status
from saleor.product.utils.variants_picker import get_variant_picker_data

from .utils import filter_products_by_attribute


@pytest.mark.parametrize(
    "func, expected_quantity, expected_quantity_allocated",
    (
        (increase_stock, 150, 80),
        (decrease_stock, 50, 30),
        (deallocate_stock, 100, 30),
        (allocate_stock, 100, 130),
    ),
)
def test_stock_utils(product, func, expected_quantity, expected_quantity_allocated):
    variant = product.variants.first()
    variant.quantity = 100
    variant.quantity_allocated = 80
    variant.save()
    func(variant, 50)
    variant.refresh_from_db()
    assert variant.quantity == expected_quantity
    assert variant.quantity_allocated == expected_quantity_allocated


def test_product_page_redirects_to_correct_slug(client, product):
    uri = product.get_absolute_url()
    uri = uri.replace(product.get_slug(), "spanish-inquisition")
    response = client.get(uri)
    assert response.status_code == 301
    location = response["location"]
    if location.startswith("http"):
        location = location.split("http://testserver")[1]
    assert location == product.get_absolute_url()


def test_product_preview(admin_client, client, product):
    product.publication_date = datetime.date.today() + datetime.timedelta(days=7)
    product.save()
    response = client.get(product.get_absolute_url())
    assert response.status_code == 404
    response = admin_client.get(product.get_absolute_url())
    assert response.status_code == 200


def test_filtering_by_attribute(db, color_attribute, category, settings):
    product_type_a = models.ProductType.objects.create(
        name="New class", has_variants=True
    )
    product_type_a.product_attributes.add(color_attribute)
    product_type_b = models.ProductType.objects.create(
        name="New class", has_variants=True
    )
    product_type_b.variant_attributes.add(color_attribute)
    product_a = models.Product.objects.create(
        name="Test product a",
        price=Money(10, settings.DEFAULT_CURRENCY),
        product_type=product_type_a,
        category=category,
    )
    models.ProductVariant.objects.create(product=product_a, sku="1234")
    product_b = models.Product.objects.create(
        name="Test product b",
        price=Money(10, settings.DEFAULT_CURRENCY),
        product_type=product_type_b,
        category=category,
    )
    variant_b = models.ProductVariant.objects.create(product=product_b, sku="12345")
    color = color_attribute.values.first()
    color_2 = color_attribute.values.last()
    product_a.attributes[str(color_attribute.pk)] = str(color.pk)
    product_a.save()
    variant_b.attributes[str(color_attribute.pk)] = str(color.pk)
    variant_b.save()

    filtered = filter_products_by_attribute(
        models.Product.objects.all(), color_attribute.pk, color.pk
    )
    assert product_a in list(filtered)
    assert product_b in list(filtered)

    product_a.attributes[str(color_attribute.pk)] = str(color_2.pk)
    product_a.save()
    filtered = filter_products_by_attribute(
        models.Product.objects.all(), color_attribute.pk, color.pk
    )
    assert product_a not in list(filtered)
    assert product_b in list(filtered)
    filtered = filter_products_by_attribute(
        models.Product.objects.all(), color_attribute.pk, color_2.pk
    )
    assert product_a in list(filtered)
    assert product_b not in list(filtered)


def test_render_home_page(client, product, site_settings, settings):
    # Tests if menu renders properly if none is assigned
    settings.LANGUAGE_CODE = "fr"
    site_settings.top_menu = None
    site_settings.save()

    response = client.get(reverse("home"))
    assert response.status_code == 200


def test_render_home_page_with_translated_menu_items(
    client, product, menu_with_items, site_settings, settings
):
    settings.LANGUAGE_CODE = "fr"
    site_settings.top_menu = menu_with_items
    site_settings.save()

    for item in menu_with_items.items.all():
        MenuItemTranslation.objects.create(
            menu_item=item, language_code="fr", name="Translated name in French"
        )
    update_menu(menu_with_items)

    response = client.get(reverse("home"))
    assert response.status_code == 200
    assert "Translated name in French" in str(response.content)


def test_render_home_page_with_sale(client, product, sale):
    response = client.get(reverse("home"))
    assert response.status_code == 200


def test_render_home_page_with_taxes(client, product, vatlayer):
    response = client.get(reverse("home"))
    assert response.status_code == 200


def test_render_category(client, category, product):
    response = client.get(category.get_absolute_url())
    assert response.status_code == 200


def test_render_category_with_sale(client, category, product, sale):
    response = client.get(category.get_absolute_url())
    assert response.status_code == 200


def test_render_category_with_taxes(client, category, product, vatlayer):
    response = client.get(category.get_absolute_url())
    assert response.status_code == 200


def test_render_product_detail(client, product):
    response = client.get(product.get_absolute_url())
    assert response.status_code == 200


def test_render_product_detail_with_sale(client, product, sale):
    response = client.get(product.get_absolute_url())
    assert response.status_code == 200


def test_render_product_detail_with_taxes(client, product, vatlayer):
    response = client.get(product.get_absolute_url())
    assert response.status_code == 200


def test_view_invalid_add_to_checkout(client, product, request_checkout):
    variant = product.variants.get()
    add_variant_to_checkout(request_checkout, variant, 2)
    response = client.post(
        reverse(
            "product:add-to-checkout",
            kwargs={"slug": product.get_slug(), "product_id": product.pk},
        ),
        {},
    )
    assert response.status_code == 200
    assert request_checkout.quantity == 2


def test_view_add_to_checkout(authorized_client, product, user_checkout):
    variant = product.variants.first()

    # Ignore stock
    variant.track_inventory = False
    variant.save()

    # Add the variant to the user checkout and retrieve the variant line
    add_variant_to_checkout(user_checkout, variant)
    checkout_line = user_checkout.lines.last()

    # Retrieve the test url
    checkout_url = reverse(
        "product:add-to-checkout",
        kwargs={"slug": product.get_slug(), "product_id": product.pk},
    )

    # Attempt to set the quantity to 50
    response = authorized_client.post(
        checkout_url,
        {"quantity": 49, "variant": variant.pk},
        HTTP_X_REQUESTED_WITH="XMLHttpRequest",
    )  # type: JsonResponse
    assert response.status_code == 200

    # Ensure the line quantity was updated to 50
    checkout_line.refresh_from_db(fields=["quantity"])
    assert checkout_line.quantity == 50

    # Attempt to increase the quantity to a too high count
    response = authorized_client.post(
        checkout_url,
        {"quantity": 1, "variant": variant.pk},
        HTTP_X_REQUESTED_WITH="XMLHttpRequest",
    )
    assert response.status_code == 400

    # Ensure the line quantity was not updated to 51
    checkout_line.refresh_from_db(fields=["quantity"])
    assert checkout_line.quantity == 50


def test_adding_to_checkout_with_current_user_token(
    customer_user, authorized_client, product, request_checkout_with_item
):
    key = utils.COOKIE_NAME
    request_checkout_with_item.user = customer_user
    request_checkout_with_item.save()

    response = authorized_client.get(reverse("checkout:index"))

    utils.set_checkout_cookie(request_checkout_with_item, response)
    authorized_client.cookies[key] = response.cookies[key]
    variant = request_checkout_with_item.lines.first().variant
    url = reverse(
        "product:add-to-checkout",
        kwargs={"slug": product.get_slug(), "product_id": product.pk},
    )
    data = {"quantity": 1, "variant": variant.pk}

    authorized_client.post(url, data)

    assert Checkout.objects.count() == 1
    assert Checkout.objects.get(user=customer_user).pk == request_checkout_with_item.pk


def test_adding_to_checkout_with_another_user_token(
    admin_user, admin_client, product, customer_user, request_checkout_with_item
):
    client = admin_client
    key = utils.COOKIE_NAME
    request_checkout_with_item.user = customer_user
    request_checkout_with_item.save()

    response = client.get(reverse("checkout:index"))

    utils.set_checkout_cookie(request_checkout_with_item, response)
    client.cookies[key] = response.cookies[key]
    variant = request_checkout_with_item.lines.first().variant
    url = reverse(
        "product:add-to-checkout",
        kwargs={"slug": product.get_slug(), "product_id": product.pk},
    )
    data = {"quantity": 1, "variant": variant.pk}

    client.post(url, data)

    assert Checkout.objects.count() == 2
    assert Checkout.objects.get(user=admin_user).pk != request_checkout_with_item.pk


def test_anonymous_adding_to_checkout_with_another_user_token(
    client, product, customer_user, request_checkout_with_item
):
    key = utils.COOKIE_NAME
    request_checkout_with_item.user = customer_user
    request_checkout_with_item.save()

    response = client.get(reverse("checkout:index"))

    utils.set_checkout_cookie(request_checkout_with_item, response)
    client.cookies[key] = response.cookies[key]
    variant = product.variants.get()
    url = reverse(
        "product:add-to-checkout",
        kwargs={"slug": product.get_slug(), "product_id": product.pk},
    )
    data = {"quantity": 1, "variant": variant.pk}

    client.post(url, data)

    assert Checkout.objects.count() == 2
    assert Checkout.objects.get(user=None).pk != request_checkout_with_item.pk


def test_adding_to_checkout_with_deleted_checkout_token(
    customer_user, authorized_client, product, request_checkout_with_item
):
    key = utils.COOKIE_NAME
    request_checkout_with_item.user = customer_user
    request_checkout_with_item.save()
    old_token = request_checkout_with_item.token

    response = authorized_client.get(reverse("checkout:index"))

    utils.set_checkout_cookie(request_checkout_with_item, response)
    authorized_client.cookies[key] = response.cookies[key]
    request_checkout_with_item.delete()
    variant = product.variants.get()
    url = reverse(
        "product:add-to-checkout",
        kwargs={"slug": product.get_slug(), "product_id": product.pk},
    )
    data = {"quantity": 1, "variant": variant.pk}

    authorized_client.post(url, data)

    assert Checkout.objects.count() == 1
    assert not Checkout.objects.filter(token=old_token).exists()


def test_adding_to_checkout_with_closed_checkout_token(
    customer_user, authorized_client, product, request_checkout_with_item
):
    key = utils.COOKIE_NAME
    request_checkout_with_item.user = customer_user
    request_checkout_with_item.save()

    response = authorized_client.get(reverse("checkout:index"))
    utils.set_checkout_cookie(request_checkout_with_item, response)
    authorized_client.cookies[key] = response.cookies[key]
    variant = product.variants.get()
    url = reverse(
        "product:add-to-checkout",
        kwargs={"slug": product.get_slug(), "product_id": product.pk},
    )
    data = {"quantity": 1, "variant": variant.pk}

    authorized_client.post(url, data)

    assert customer_user.checkouts.count() == 1


<<<<<<< HEAD
=======
def test_product_filter_before_filtering(authorized_client, product, category):
    products = (
        models.Product.objects.all().filter(category__name=category).order_by("-price")
    )
    url = reverse(
        "product:category", kwargs={"slug": category.slug, "category_id": category.pk}
    )

    response = authorized_client.get(url)

    assert list(products) == list(response.context["filter_set"].qs)


def test_product_filter_product_exists(authorized_client, product, category):
    products = (
        models.Product.objects.all().filter(category__name=category).order_by("-price")
    )
    url = reverse(
        "product:category", kwargs={"slug": category.slug, "category_id": category.pk}
    )
    data = {"price_min": [""], "price_max": ["20"]}

    response = authorized_client.get(url, data)

    assert list(response.context["filter_set"].qs) == list(products)


def test_product_filter_product_does_not_exist(authorized_client, product, category):
    url = reverse(
        "product:category", kwargs={"slug": category.slug, "category_id": category.pk}
    )
    data = {"price_min": ["20"], "price_max": [""]}

    response = authorized_client.get(url, data)

    assert not list(response.context["filter_set"].qs)


def test_product_filter_form(authorized_client, product, category):
    products = (
        models.Product.objects.all().filter(category__name=category).order_by("-price")
    )
    url = reverse(
        "product:category", kwargs={"slug": category.slug, "category_id": category.pk}
    )

    response = authorized_client.get(url)

    assert "price" in response.context["filter_set"].form.fields.keys()
    assert "sort_by" in response.context["filter_set"].form.fields.keys()
    assert list(response.context["filter_set"].qs) == list(products)


def test_product_filter_sorted_by_price_descending(
    authorized_client, product_list, category
):
    products = (
        models.Product.objects.all()
        .filter(category__name=category, is_published=True)
        .order_by("-price")
    )
    url = reverse(
        "product:category", kwargs={"slug": category.slug, "category_id": category.pk}
    )
    data = {"sort_by": "-price"}

    response = authorized_client.get(url, data)

    assert list(response.context["filter_set"].qs) == list(products)


def test_product_filter_sorted_by_wrong_parameter(authorized_client, product, category):
    url = reverse(
        "product:category", kwargs={"slug": category.slug, "category_id": category.pk}
    )
    data = {"sort_by": "aaa"}

    response = authorized_client.get(url, data)

    assert not response.context["filter_set"].form.is_valid()
    assert not response.context["products"]


>>>>>>> e81494c9
def test_get_variant_picker_data_proper_variant_count(product):
    data = get_variant_picker_data(
        product, discounts=None, taxes=None, local_currency=None
    )

    assert len(data["variantAttributes"][0]["values"]) == 1


def test_render_product_page_with_no_variant(unavailable_product, admin_client):
    product = unavailable_product
    product.is_published = True
    product.product_type.has_variants = True
    product.save()
    status = get_product_availability_status(product)
    assert status == ProductAvailabilityStatus.VARIANTS_MISSSING
    url = reverse(
        "product:details", kwargs={"product_id": product.pk, "slug": product.get_slug()}
    )
    response = admin_client.get(url)
    assert response.status_code == 200


<<<<<<< HEAD
@patch('saleor.product.thumbnails.create_thumbnails')
def test_create_product_thumbnails(
        mock_create_thumbnails, product_with_image):
=======
def test_include_products_from_subcategories_in_main_view(
    category, product, authorized_client
):
    subcategory = models.Category.objects.create(
        name="sub", slug="test", parent=category
    )
    product.category = subcategory
    product.save()
    # URL to parent category view
    url = reverse(
        "product:category", kwargs={"slug": category.slug, "category_id": category.pk}
    )
    response = authorized_client.get(url)
    assert product in response.context_data["products"][0]


@patch("saleor.product.thumbnails.create_thumbnails")
def test_create_product_thumbnails(mock_create_thumbnails, product_with_image):
>>>>>>> e81494c9
    product_image = product_with_image.images.first()
    create_product_thumbnails(product_image.pk)
    assert mock_create_thumbnails.called_once_with(
        product_image.pk, models.ProductImage, "products"
    )


@pytest.mark.parametrize(
    "product_price, include_taxes_in_prices, include_taxes, include_discounts,"
    "product_net, product_gross",
    [
        ("10.00", False, False, False, "10.00", "10.00"),
        ("10.00", False, True, False, "10.00", "12.30"),
        ("15.00", False, False, True, "10.00", "10.00"),
        ("15.00", False, True, True, "10.00", "12.30"),
        ("10.00", True, False, False, "10.00", "10.00"),
        ("10.00", True, True, False, "8.13", "10.00"),
        ("15.00", True, False, True, "10.00", "10.00"),
        ("15.00", True, True, True, "8.13", "10.00"),
    ],
)
def test_get_price(
    product_type,
    category,
    taxes,
    sale,
    product_price,
    include_taxes_in_prices,
    include_taxes,
    include_discounts,
    product_net,
    product_gross,
    site_settings,
):
    site_settings.include_taxes_in_prices = include_taxes_in_prices
    site_settings.save()
    product = models.Product.objects.create(
        product_type=product_type, category=category, price=Money(product_price, "USD")
    )
    variant = product.variants.create()

    price = variant.get_price(
        taxes=taxes if include_taxes else None,
        discounts=Sale.objects.all() if include_discounts else None,
    )

    assert price == TaxedMoney(
        net=Money(product_net, "USD"), gross=Money(product_gross, "USD")
    )


def test_product_get_price_variant_has_no_price(
    product_type, category, taxes, site_settings
):
    site_settings.include_taxes_in_prices = False
    site_settings.save()
    product = models.Product.objects.create(
        product_type=product_type, category=category, price=Money("10.00", "USD")
    )
    variant = product.variants.create()

    price = variant.get_price(taxes=taxes)

    assert price == TaxedMoney(net=Money("10.00", "USD"), gross=Money("12.30", "USD"))


def test_product_get_price_variant_with_price(
    product_type, category, taxes, site_settings
):
    site_settings.include_taxes_in_prices = False
    site_settings.save()
    product = models.Product.objects.create(
        product_type=product_type, category=category, price=Money("10.00", "USD")
    )
    variant = product.variants.create(price_override=Money("20.00", "USD"))

    price = variant.get_price(taxes=taxes)

    assert price == TaxedMoney(net=Money("20.00", "USD"), gross=Money("24.60", "USD"))


def test_product_get_price_range_with_variants(
    product_type, category, taxes, site_settings
):
    site_settings.include_taxes_in_prices = False
    site_settings.save()
    product = models.Product.objects.create(
        product_type=product_type, category=category, price=Money("15.00", "USD")
    )
    product.variants.create(sku="1")
    product.variants.create(sku="2", price_override=Money("20.00", "USD"))
    product.variants.create(sku="3", price_override=Money("11.00", "USD"))

    price = product.get_price_range(taxes=taxes)

    start = TaxedMoney(net=Money("11.00", "USD"), gross=Money("13.53", "USD"))
    stop = TaxedMoney(net=Money("20.00", "USD"), gross=Money("24.60", "USD"))
    assert price == TaxedMoneyRange(start=start, stop=stop)


def test_product_get_price_range_no_variants(
    product_type, category, taxes, site_settings
):
    site_settings.include_taxes_in_prices = False
    site_settings.save()
    product = models.Product.objects.create(
        product_type=product_type, category=category, price=Money("10.00", "USD")
    )

    price = product.get_price_range(taxes=taxes)

    expected_price = TaxedMoney(net=Money("10.00", "USD"), gross=Money("12.30", "USD"))
    assert price == TaxedMoneyRange(start=expected_price, stop=expected_price)


def test_product_get_price_do_not_charge_taxes(product_type, category, taxes, sale):
    product = models.Product.objects.create(
        product_type=product_type,
        category=category,
        price=Money("10.00", "USD"),
        charge_taxes=False,
    )
    variant = product.variants.create()

    price = variant.get_price(taxes=taxes, discounts=Sale.objects.all())

    assert price == TaxedMoney(net=Money("5.00", "USD"), gross=Money("5.00", "USD"))


def test_product_get_price_range_do_not_charge_taxes(
    product_type, category, taxes, sale
):
    product = models.Product.objects.create(
        product_type=product_type,
        category=category,
        price=Money("10.00", "USD"),
        charge_taxes=False,
    )

    price = product.get_price_range(taxes=taxes, discounts=Sale.objects.all())

    expected_price = TaxedMoney(net=Money("5.00", "USD"), gross=Money("5.00", "USD"))
    assert price == TaxedMoneyRange(start=expected_price, stop=expected_price)


def test_variant_base_price(product):
    variant = product.variants.get()
    assert variant.base_price == product.price

    variant.price_override = Money("15.00", "USD")
    variant.save()

    assert variant.base_price == variant.price_override


def test_product_json_serialization(product):
    product.price = Money("10.00", "USD")
    product.save()
    data = json.loads(serializers.serialize("json", models.Product.objects.all()))
    assert data[0]["fields"]["price"] == {
        "_type": "Money",
        "amount": "10.00",
        "currency": "USD",
    }


def test_product_json_deserialization(category, product_type):
    product_json = """
    [{{
        "model": "product.product",
        "pk": 60,
        "fields": {{
            "seo_title": null,
            "seo_description": "Future almost cup national.",
            "product_type": {product_type_pk},
            "name": "Kelly-Clark",
            "description": "Future almost cup national",
            "category": {category_pk},
            "price": {{"_type": "Money", "amount": "35.98", "currency": "USD"}},
            "publication_date": null,
            "is_published": true,
            "attributes": "{{\\"9\\": \\"24\\", \\"10\\": \\"26\\"}}",
            "updated_at": "2018-07-19T13:30:24.195Z",
            "is_featured": false,
            "charge_taxes": true,
            "tax_rate": "standard"
        }}
    }}]
    """.format(
        category_pk=category.pk, product_type_pk=product_type.pk
    )
    product_deserialized = list(
        serializers.deserialize("json", product_json, ignorenonexistent=True)
    )[0]
    product_deserialized.save()
    product = models.Product.objects.first()
    assert product.price == Money(Decimal("35.98"), "USD")

    # same test for bytes
    product_json_bytes = bytes(product_json, "utf-8")
    product_deserialized = list(
        serializers.deserialize("json", product_json_bytes, ignorenonexistent=True)
    )[0]
    product_deserialized.save()
    product = models.Product.objects.first()
    assert product.price == Money(Decimal("35.98"), "USD")

    # same test for stream
    product_json_stream = io.StringIO(product_json)
    product_deserialized = list(
        serializers.deserialize("json", product_json_stream, ignorenonexistent=True)
    )[0]
    product_deserialized.save()
    product = models.Product.objects.first()
    assert product.price == Money(Decimal("35.98"), "USD")


def test_json_no_currency_deserialization(category, product_type):
    product_json = """
    [{{
        "model": "product.product",
        "pk": 60,
        "fields": {{
            "seo_title": null,
            "seo_description": "Future almost cup national.",
            "product_type": {product_type_pk},
            "name": "Kelly-Clark",
            "description": "Future almost cup national",
            "category": {category_pk},
            "price": {{"_type": "Money", "amount": "35.98"}},
            "publication_date": null,
            "is_published": true,
            "attributes": "{{\\"9\\": \\"24\\", \\"10\\": \\"26\\"}}",
            "updated_at": "2018-07-19T13:30:24.195Z",
            "is_featured": false,
            "charge_taxes": true,
            "tax_rate": "standard"
        }}
    }}]
    """.format(
        category_pk=category.pk, product_type_pk=product_type.pk
    )
    with pytest.raises(DeserializationError):
        list(serializers.deserialize("json", product_json, ignorenonexistent=True))


def test_variant_picker_data_with_translations(
    product, translated_variant_fr, settings
):
    settings.LANGUAGE_CODE = "fr"
    variant_picker_data = get_variant_picker_data(product)
    attribute = variant_picker_data["variantAttributes"][0]
    assert attribute["name"] == translated_variant_fr.name


def test_get_product_attributes_data_translation(
    product, settings, translated_attribute
):
    settings.LANGUAGE_CODE = "fr"
    attributes_data = get_product_attributes_data(product)
    attributes_keys = [attr.name for attr in attributes_data.keys()]
    assert translated_attribute.name in attributes_keys


def test_homepage_collection_render(client, site_settings, collection, product_list):
    collection.products.add(*product_list)
    site_settings.homepage_collection = collection
    site_settings.save()

    response = client.get(reverse("home"))
    assert response.status_code == 200
    products_in_context = {product[0] for product in response.context["products"]}
    products_available = {product for product in product_list if product.is_published}
    assert products_in_context == products_available


def test_digital_product_view(client, digital_content):
    digital_content_url = DigitalContentUrl.objects.create(content=digital_content)
    url = digital_content_url.get_absolute_url()
    response = client.get(url)
    filename = os.path.basename(digital_content.content_file.name)

    assert response.status_code == 200
    assert response["content-type"] == "image/jpeg"
    assert response["content-disposition"] == 'attachment; filename="%s"' % filename


def test_digital_product_view_url_downloaded_max_times(client, digital_content):
    digital_content.use_default_settings = False
    digital_content.max_downloads = 1
    digital_content.save()
    digital_content_url = DigitalContentUrl.objects.create(content=digital_content)

    url = digital_content_url.get_absolute_url()
    response = client.get(url)

    # first download
    assert response.status_code == 200

    # second download
    response = client.get(url)
    assert response.status_code == 404


def test_digital_product_view_url_expired(client, digital_content):
    digital_content.use_default_settings = False
    digital_content.url_valid_days = 10
    digital_content.save()

    with freeze_time("2018-05-31 12:00:01"):
        digital_content_url = DigitalContentUrl.objects.create(content=digital_content)

    url = digital_content_url.get_absolute_url()
    response = client.get(url)

    assert response.status_code == 404


def test_variant_picker_data_price_range(product_type, category, taxes, site_settings):

    site_settings.include_taxes_in_prices = False
    site_settings.save()

    product = models.Product.objects.create(
        product_type=product_type, category=category, price=Money("15.00", "USD")
    )
    product.variants.create(sku="1")
    product.variants.create(sku="2", price_override=Money("20.00", "USD"))
    product.variants.create(sku="3", price_override=Money("11.00", "USD"))

    start = TaxedMoney(net=Money("11.00", "USD"), gross=Money("13.53", "USD"))
    stop = TaxedMoney(net=Money("20.00", "USD"), gross=Money("24.60", "USD"))

    picker_data = get_variant_picker_data(
        product, discounts=None, taxes=taxes, local_currency=None
    )

    min_price = picker_data["availability"]["priceRange"]["minPrice"]
    min_price = TaxedMoney(
        net=Money(min_price["net"], min_price["currency"]),
        gross=Money(min_price["gross"], min_price["currency"]),
    )

    max_price = picker_data["availability"]["priceRange"]["maxPrice"]
    max_price = TaxedMoney(
        net=Money(max_price["net"], max_price["currency"]),
        gross=Money(max_price["gross"], max_price["currency"]),
    )

    assert min_price == start
    assert max_price == stop<|MERGE_RESOLUTION|>--- conflicted
+++ resolved
@@ -370,92 +370,6 @@
     assert customer_user.checkouts.count() == 1
 
 
-<<<<<<< HEAD
-=======
-def test_product_filter_before_filtering(authorized_client, product, category):
-    products = (
-        models.Product.objects.all().filter(category__name=category).order_by("-price")
-    )
-    url = reverse(
-        "product:category", kwargs={"slug": category.slug, "category_id": category.pk}
-    )
-
-    response = authorized_client.get(url)
-
-    assert list(products) == list(response.context["filter_set"].qs)
-
-
-def test_product_filter_product_exists(authorized_client, product, category):
-    products = (
-        models.Product.objects.all().filter(category__name=category).order_by("-price")
-    )
-    url = reverse(
-        "product:category", kwargs={"slug": category.slug, "category_id": category.pk}
-    )
-    data = {"price_min": [""], "price_max": ["20"]}
-
-    response = authorized_client.get(url, data)
-
-    assert list(response.context["filter_set"].qs) == list(products)
-
-
-def test_product_filter_product_does_not_exist(authorized_client, product, category):
-    url = reverse(
-        "product:category", kwargs={"slug": category.slug, "category_id": category.pk}
-    )
-    data = {"price_min": ["20"], "price_max": [""]}
-
-    response = authorized_client.get(url, data)
-
-    assert not list(response.context["filter_set"].qs)
-
-
-def test_product_filter_form(authorized_client, product, category):
-    products = (
-        models.Product.objects.all().filter(category__name=category).order_by("-price")
-    )
-    url = reverse(
-        "product:category", kwargs={"slug": category.slug, "category_id": category.pk}
-    )
-
-    response = authorized_client.get(url)
-
-    assert "price" in response.context["filter_set"].form.fields.keys()
-    assert "sort_by" in response.context["filter_set"].form.fields.keys()
-    assert list(response.context["filter_set"].qs) == list(products)
-
-
-def test_product_filter_sorted_by_price_descending(
-    authorized_client, product_list, category
-):
-    products = (
-        models.Product.objects.all()
-        .filter(category__name=category, is_published=True)
-        .order_by("-price")
-    )
-    url = reverse(
-        "product:category", kwargs={"slug": category.slug, "category_id": category.pk}
-    )
-    data = {"sort_by": "-price"}
-
-    response = authorized_client.get(url, data)
-
-    assert list(response.context["filter_set"].qs) == list(products)
-
-
-def test_product_filter_sorted_by_wrong_parameter(authorized_client, product, category):
-    url = reverse(
-        "product:category", kwargs={"slug": category.slug, "category_id": category.pk}
-    )
-    data = {"sort_by": "aaa"}
-
-    response = authorized_client.get(url, data)
-
-    assert not response.context["filter_set"].form.is_valid()
-    assert not response.context["products"]
-
-
->>>>>>> e81494c9
 def test_get_variant_picker_data_proper_variant_count(product):
     data = get_variant_picker_data(
         product, discounts=None, taxes=None, local_currency=None
@@ -478,30 +392,8 @@
     assert response.status_code == 200
 
 
-<<<<<<< HEAD
-@patch('saleor.product.thumbnails.create_thumbnails')
-def test_create_product_thumbnails(
-        mock_create_thumbnails, product_with_image):
-=======
-def test_include_products_from_subcategories_in_main_view(
-    category, product, authorized_client
-):
-    subcategory = models.Category.objects.create(
-        name="sub", slug="test", parent=category
-    )
-    product.category = subcategory
-    product.save()
-    # URL to parent category view
-    url = reverse(
-        "product:category", kwargs={"slug": category.slug, "category_id": category.pk}
-    )
-    response = authorized_client.get(url)
-    assert product in response.context_data["products"][0]
-
-
 @patch("saleor.product.thumbnails.create_thumbnails")
 def test_create_product_thumbnails(mock_create_thumbnails, product_with_image):
->>>>>>> e81494c9
     product_image = product_with_image.images.first()
     create_product_thumbnails(product_image.pk)
     assert mock_create_thumbnails.called_once_with(
