--- conflicted
+++ resolved
@@ -1,10 +1,6 @@
 [tool.poetry]
 name = "saleor"
-<<<<<<< HEAD
-version = "3.0.0-a.15"
-=======
 version = "3.0.0-a.16"
->>>>>>> b35d4daf
 description = "A modular, high performance e-commerce storefront built with GraphQL, Django, and ReactJS."
 authors = ["Mirumee Software <hello@mirumee.com>"]
 license = "BSD-3-Clause"
