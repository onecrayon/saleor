--- conflicted
+++ resolved
@@ -37,11 +37,8 @@
         handle_plugin_webhook,
         name="plugins",
     ),
-<<<<<<< HEAD
     url(r"^healthcheck", include("health_check.urls")),
-=======
     url(r".well-known/jwks.json", jwks, name="jwks"),
->>>>>>> 9c7a38e3
 ]
 
 if settings.DEBUG:
