--- conflicted
+++ resolved
@@ -7,10 +7,6 @@
 from ...account.i18n import (
     AddressForm as StorefrontAddressForm,
     PossiblePhoneNumberFormField,
-<<<<<<< HEAD
-    clean_phone_for_country,
-=======
->>>>>>> e81494c9
 )
 from ...account.models import User
 from ...checkout.forms import QuantityField
@@ -25,10 +21,6 @@
     cancel_fulfillment,
     cancel_order,
     change_order_line_quantity,
-<<<<<<< HEAD
-    delete_order_line,
-=======
->>>>>>> e81494c9
     fulfill_order_line,
     recalculate_order,
 )
@@ -321,12 +313,7 @@
             pgettext_lazy("Payment form error", "Payment gateway error: %s") % message,
         )
 
-<<<<<<< HEAD
-    def try_payment_action(self, action):
-        amount = self.cleaned_data["amount"]
-=======
     def try_payment_action(self, user, action, *args):
->>>>>>> e81494c9
         try:
             action(self.payment, *args)
         except (PaymentError, ValueError) as e:
@@ -465,11 +452,7 @@
             )  # noqa
         return quantity
 
-<<<<<<< HEAD
-    def save(self):
-=======
     def save(self, user):
->>>>>>> e81494c9
         quantity = self.cleaned_data["quantity"]
         variant = self.instance.variant
         if variant and variant.track_inventory:
@@ -507,13 +490,8 @@
             )
         return data
 
-<<<<<<< HEAD
-    def cancel_order(self):
-        cancel_order(self.order, self.cleaned_data.get("restock"))
-=======
     def cancel_order(self, user):
         cancel_order(user, self.order, self.cleaned_data.get("restock"))
->>>>>>> e81494c9
 
 
 class CancelFulfillmentForm(forms.Form):
@@ -545,13 +523,8 @@
             )
         return data
 
-<<<<<<< HEAD
-    def cancel_fulfillment(self):
-        cancel_fulfillment(self.fulfillment, self.cleaned_data.get("restock"))
-=======
     def cancel_fulfillment(self, user):
         cancel_fulfillment(user, self.fulfillment, self.cleaned_data.get("restock"))
->>>>>>> e81494c9
 
 
 class FulfillmentTrackingNumberForm(forms.ModelForm):
@@ -659,16 +632,12 @@
         """
         variant = self.cleaned_data.get("variant")
         quantity = self.cleaned_data.get("quantity")
-<<<<<<< HEAD
-        add_variant_to_order(self.order, variant, quantity, self.discounts, self.taxes)
-=======
         line = add_variant_to_order(
             self.order, variant, quantity, self.discounts, self.taxes
         )
         events.draft_order_added_products_event(
             order=self.order, user=user, order_lines=[(line.quantity, line)]
         )
->>>>>>> e81494c9
         recalculate_order(self.order)
 
 
@@ -683,16 +652,6 @@
 
     def clean(self):
         data = super().clean()
-<<<<<<< HEAD
-        phone = data.get("phone")
-        country = data.get("country")
-        if phone:
-            try:
-                data["phone"] = clean_phone_for_country(phone, country)
-            except forms.ValidationError as error:
-                self.add_error("phone", error)
-=======
->>>>>>> e81494c9
         return data
 
 
