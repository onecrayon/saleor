--- conflicted
+++ resolved
@@ -793,9 +793,8 @@
     # if order line has different .net and .gross we already added tax to it
     lines_with_taxes = [line for line in lines_data if line["taxIncluded"] is True]
 
-<<<<<<< HEAD
-    assert len(line_without_taxes) == 1
-    assert len(lines_with_taxes) == 2
+    assert len(line_without_taxes) == 2
+    assert len(lines_with_taxes) == 1
 
     assert line_without_taxes[0]["itemCode"] == line.product_sku
 
@@ -841,8 +840,4 @@
         get_order_tax_data(order, conf)
 
     # then
-    assert e._excinfo[1].args[0] == return_value["error"]
-=======
-    assert len(line_without_taxes) == 2
-    assert len(lines_with_taxes) == 1
->>>>>>> b5d7ab51
+    assert e._excinfo[1].args[0] == return_value["error"]