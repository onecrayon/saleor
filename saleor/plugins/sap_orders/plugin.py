--- conflicted
+++ resolved
@@ -1,13 +1,8 @@
 from typing import Any
 
-<<<<<<< HEAD
+import requests
+
 from django.core.exceptions import ValidationError
-
-from ..base_plugin import BasePlugin, ConfigurationTypeField
-from firstech.SAP import models as sap_models
-=======
-import requests
->>>>>>> a7165ba0
 
 from firstech.SAP import models as sap_models
 from saleor.checkout.models import Checkout
@@ -127,6 +122,7 @@
             # doesn't accept posting new orders without one, so default to the order
             # created date since we don't have any other date to go off of
             due_date = order.created.strftime("%Y-%m-%d")
+
         try:
             transportation_code = order.shipping_method.private_metadata.get(
                 "TrnspCode"
@@ -140,7 +136,7 @@
                 po_number = checkout.metadata.get("po_number")
             except (ValidationError, Checkout.DoesNotExist):
                 # A validation error can be raised if the checkout_token is blank
-                pass
+                po_number = None
 
         order_for_sap = {
             "CardCode": business_partner.sap_bp_code,
@@ -219,13 +215,8 @@
         if result.get("DocEntry"):
             order.store_value_in_private_metadata(
                 items={
-<<<<<<< HEAD
                     "doc_entry": str(result["DocEntry"]),
-                    "sap_bp_code": str(result["CardCode"])
-=======
-                    "doc_entry": result["DocEntry"],
-                    "sap_bp_code": result["CardCode"],
->>>>>>> a7165ba0
+                    "sap_bp_code": str(result["CardCode"]),
                 }
             )
             order.save(update_fields=["private_metadata"])
