--- conflicted
+++ resolved
@@ -2,18 +2,18 @@
 from typing import Any, Optional
 
 import requests
-from django.core.exceptions import ValidationError
-
 from django.core.exceptions import ValidationError
 
 from firstech.SAP import models as sap_models
 from saleor.checkout.models import Checkout
 from saleor.discount import DiscountValueType
-<<<<<<< HEAD
 from saleor.order import FulfillmentStatus
-=======
+from saleor.plugins.sap_orders import (
+    SAPServiceLayerConfiguration,
+    get_sap_cookies,
+    is_truthy,
+)
 from saleor.order import OrderStatus
->>>>>>> 4db02add
 from saleor.plugins.sap_orders import (
     SAPServiceLayerConfiguration,
     get_sap_cookies,
@@ -156,12 +156,8 @@
             try:
                 checkout = Checkout.objects.get(token=order.checkout_token)
                 po_number = checkout.metadata.get("po_number")
-<<<<<<< HEAD
-            except (Checkout.DoesNotExist, ValidationError):
-=======
             except (ValidationError, Checkout.DoesNotExist):
                 # A validation error can be raised if the checkout_token is blank
->>>>>>> 4db02add
                 po_number = None
 
         order_for_sap = {
@@ -252,16 +248,13 @@
         return NotImplemented
 
     def order_updated(self, order: "Order", previous_value: Any) -> Any:
-<<<<<<< HEAD
         """Trigger when order is updated. Also triggered when fulfillments are created
         or edited."""
-=======
         """Trigger when order is updated."""
         # Only send sales orders to SAP once they have been confirmed
         if order.status not in self.CONFIRMED_ORDERS:
             return previous_value
 
->>>>>>> 4db02add
         if doc_entry := order.private_metadata.get("doc_entry"):
             # Update and existing sales order in SAP
             self.service_layer_request(
