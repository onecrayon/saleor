from decimal import Decimal
from operator import attrgetter
from typing import Optional

import graphene
import prices
from django.core.exceptions import ValidationError
from graphene import relay
from promise import Promise

from ...account.models import Address
from ...account.utils import requestor_is_staff_member_or_app
from ...core.anonymize import obfuscate_address, obfuscate_email
from ...core.exceptions import PermissionDenied
from ...core.permissions import AccountPermissions, OrderPermissions, ProductPermissions
from ...core.taxes import display_gross_prices
from ...discount import OrderDiscountType
from ...graphql.utils import get_user_or_app_from_context
from ...graphql.warehouse.dataloaders import WarehouseByIdLoader
from ...order import OrderStatus, models
from ...order.models import FulfillmentStatus
from ...order.utils import get_order_country, get_valid_shipping_methods_for_order
from ...payment import ChargeStatus
from ...product.product_images import get_product_image_thumbnail
from ..account.dataloaders import AddressByIdLoader, UserByUserIdLoader
from ..account.types import User
from ..account.utils import requestor_has_access
from ..channel import ChannelContext
from ..channel.dataloaders import ChannelByIdLoader, ChannelByOrderLineIdLoader
from ..core.connection import CountableDjangoObjectType
from ..core.enums import LanguageCodeEnum
from ..core.scalars import PositiveDecimal
from ..core.types.common import Image
from ..core.types.money import Money, TaxedMoney
from ..core.utils import str_to_enum
from ..decorators import one_of_permissions_required, permission_required
from ..discount.dataloaders import OrderDiscountsByOrderIDLoader, VoucherByIdLoader
from ..discount.enums import DiscountValueTypeEnum
from ..giftcard.types import GiftCard
from ..invoice.types import Invoice
from ..meta.types import ObjectWithMetadata
from ..payment.types import OrderAction, Payment, PaymentChargeStatusEnum
from ..product.dataloaders import (
    ProductChannelListingByProductIdAndChannelSlugLoader,
    ProductVariantByIdLoader,
)
from ..product.types import ProductVariant
from ..shipping.dataloaders import ShippingMethodByIdLoader
from ..shipping.types import ShippingMethod
from ..warehouse.types import Allocation, Warehouse
from .dataloaders import (
    AllocationsByOrderLineIdLoader,
    OrderByIdLoader,
    OrderEventsByOrderIdLoader,
    OrderLineByIdLoader,
    OrderLinesByOrderIdLoader,
    PaymentsByOrderIdLoader,
)
from .enums import OrderEventsEmailsEnum, OrderEventsEnum
from .utils import validate_draft_order


def get_order_discount_event(discount_obj: dict):
    currency = discount_obj["currency"]

    amount = prices.Money(Decimal(discount_obj["amount_value"]), currency)

    old_amount = None
    old_amount_value = discount_obj.get("old_amount_value")
    if old_amount_value:
        old_amount = prices.Money(Decimal(old_amount_value), currency)

    return OrderEventDiscountObject(
        value=discount_obj.get("value"),
        amount=amount,
        value_type=discount_obj.get("value_type"),
        reason=discount_obj.get("reason"),
        old_value_type=discount_obj.get("old_value_type"),
        old_value=discount_obj.get("old_value"),
        old_amount=old_amount,
    )


class OrderDiscount(graphene.ObjectType):
    value_type = graphene.Field(
        DiscountValueTypeEnum,
        required=True,
        description="Type of the discount: fixed or percent.",
    )
    value = PositiveDecimal(
        required=True,
        description="Value of the discount. Can store fixed value or percent value.",
    )
    reason = graphene.String(
        required=False, description="Explanation for the applied discount."
    )
    amount = graphene.Field(Money, description="Returns amount of discount.")


class OrderEventDiscountObject(OrderDiscount):
    old_value_type = graphene.Field(
        DiscountValueTypeEnum,
        required=False,
        description="Type of the discount: fixed or percent.",
    )
    old_value = PositiveDecimal(
        required=False,
        description="Value of the discount. Can store fixed value or percent value.",
    )
    old_amount = graphene.Field(
        Money, required=False, description="Returns amount of discount."
    )


class OrderEventOrderLineObject(graphene.ObjectType):
    quantity = graphene.Int(description="The variant quantity.")
    order_line = graphene.Field(lambda: OrderLine, description="The order line.")
    item_name = graphene.String(description="The variant name.")
    discount = graphene.Field(
        OrderEventDiscountObject, description="The discount applied to the order line."
    )


class OrderEvent(CountableDjangoObjectType):
    date = graphene.types.datetime.DateTime(
        description="Date when event happened at in ISO 8601 format."
    )
    type = OrderEventsEnum(description="Order event type.")
    user = graphene.Field(User, description="User who performed the action.")
    message = graphene.String(description="Content of the event.")
    email = graphene.String(description="Email of the customer.")
    email_type = OrderEventsEmailsEnum(
        description="Type of an email sent to the customer."
    )
    amount = graphene.Float(description="Amount of money.")
    payment_id = graphene.String(description="The payment ID from the payment gateway.")
    payment_gateway = graphene.String(description="The payment gateway of the payment.")
    quantity = graphene.Int(description="Number of items.")
    composed_id = graphene.String(description="Composed ID of the Fulfillment.")
    order_number = graphene.String(description="User-friendly number of an order.")
    invoice_number = graphene.String(
        description="Number of an invoice related to the order."
    )
    oversold_items = graphene.List(
        graphene.String, description="List of oversold lines names."
    )
    lines = graphene.List(OrderEventOrderLineObject, description="The concerned lines.")
    fulfilled_items = graphene.List(
        lambda: FulfillmentLine, description="The lines fulfilled."
    )
    warehouse = graphene.Field(
        Warehouse, description="The warehouse were items were restocked."
    )
    transaction_reference = graphene.String(
        description="The transaction reference of captured payment."
    )
    shipping_costs_included = graphene.Boolean(
        description="Define if shipping costs were included to the refund."
    )
    related_order = graphene.Field(
        lambda: Order, description="The order which is related to this order."
    )
    discount = graphene.Field(
        OrderEventDiscountObject, description="The discount applied to the order."
    )

    class Meta:
        description = "History log of the order."
        model = models.OrderEvent
        interfaces = [relay.Node]
        only_fields = ["id"]

    @staticmethod
    def resolve_user(root: models.OrderEvent, info):
        user = info.context.user
        if (
            user == root.user
            or user.has_perm(AccountPermissions.MANAGE_USERS)
            or user.has_perm(AccountPermissions.MANAGE_STAFF)
        ):
            return root.user
        raise PermissionDenied()

    @staticmethod
    def resolve_email(root: models.OrderEvent, _info):
        return root.parameters.get("email", None)

    @staticmethod
    def resolve_email_type(root: models.OrderEvent, _info):
        return root.parameters.get("email_type", None)

    @staticmethod
    def resolve_amount(root: models.OrderEvent, _info):
        amount = root.parameters.get("amount", None)
        return float(amount) if amount else None

    @staticmethod
    def resolve_payment_id(root: models.OrderEvent, _info):
        return root.parameters.get("payment_id", None)

    @staticmethod
    def resolve_payment_gateway(root: models.OrderEvent, _info):
        return root.parameters.get("payment_gateway", None)

    @staticmethod
    def resolve_quantity(root: models.OrderEvent, _info):
        quantity = root.parameters.get("quantity", None)
        return int(quantity) if quantity else None

    @staticmethod
    def resolve_message(root: models.OrderEvent, _info):
        return root.parameters.get("message", None)

    @staticmethod
    def resolve_composed_id(root: models.OrderEvent, _info):
        return root.parameters.get("composed_id", None)

    @staticmethod
    def resolve_oversold_items(root: models.OrderEvent, _info):
        return root.parameters.get("oversold_items", None)

    @staticmethod
    def resolve_order_number(root: models.OrderEvent, _info):
        return root.order_id

    @staticmethod
    def resolve_invoice_number(root: models.OrderEvent, _info):
        return root.parameters.get("invoice_number")

    @staticmethod
    def resolve_lines(root: models.OrderEvent, info):
        raw_lines = root.parameters.get("lines", None)

        if not raw_lines:
            return None

        line_pks = []
        for entry in raw_lines:
            line_pk = entry.get("line_pk", None)
            if line_pk:
                line_pks.append(line_pk)

        def _resolve_lines(lines):
            results = []
            lines_dict = {line.pk: line for line in lines if line}
            for raw_line in raw_lines:
                line_pk = raw_line.get("line_pk")
                line_object = lines_dict.get(line_pk)
                discount = raw_line.get("discount")
                if discount:
                    discount = get_order_discount_event(discount)
                results.append(
                    OrderEventOrderLineObject(
                        quantity=raw_line["quantity"],
                        order_line=line_object,
                        item_name=raw_line["item"],
                        discount=discount,
                    )
                )

            return results

        return (
            OrderLineByIdLoader(info.context).load_many(line_pks).then(_resolve_lines)
        )

    @staticmethod
    def resolve_fulfilled_items(root: models.OrderEvent, _info):
        lines = root.parameters.get("fulfilled_items", [])
        return models.FulfillmentLine.objects.filter(pk__in=lines)

    @staticmethod
    def resolve_warehouse(root: models.OrderEvent, info):
        if warehouse_pk := root.parameters.get("warehouse"):
            return WarehouseByIdLoader(info.context).load(warehouse_pk)
        return None

    @staticmethod
    def resolve_transaction_reference(root: models.OrderEvent, _info):
        return root.parameters.get("transaction_reference")

    @staticmethod
    def resolve_shipping_costs_included(root: models.OrderEvent, _info):
        return root.parameters.get("shipping_costs_included")

    @staticmethod
    def resolve_related_order(root: models.OrderEvent, info):
        order_pk = root.parameters.get("related_order_pk")
        if not order_pk:
            return None
        return OrderByIdLoader(info.context).load(order_pk)

    @staticmethod
    def resolve_discount(root: models.OrderEvent, info):
        discount_obj = root.parameters.get("discount")
        if not discount_obj:
            return None
        return get_order_discount_event(discount_obj)


class FulfillmentLine(CountableDjangoObjectType):
    order_line = graphene.Field(lambda: OrderLine)

    class Meta:
        description = "Represents line of the fulfillment."
        interfaces = [relay.Node]
        model = models.FulfillmentLine
        only_fields = ["id", "quantity"]

    @staticmethod
    def resolve_order_line(root: models.FulfillmentLine, _info):
        return root.order_line


class Fulfillment(CountableDjangoObjectType):
    lines = graphene.List(
        FulfillmentLine, description="List of lines for the fulfillment."
    )
    status_display = graphene.String(description="User-friendly fulfillment status.")
    warehouse = graphene.Field(
        Warehouse,
        required=False,
        description=("Warehouse from fulfillment was fulfilled."),
    )

    class Meta:
        description = "Represents order fulfillment."
        interfaces = [relay.Node, ObjectWithMetadata]
        model = models.Fulfillment
        only_fields = [
            "fulfillment_order",
            "id",
            "created",
            "status",
            "tracking_number",
        ]

    @staticmethod
    def resolve_lines(root: models.Fulfillment, _info):
        return root.lines.all()

    @staticmethod
    def resolve_status_display(root: models.Fulfillment, _info):
        return root.get_status_display()

    @staticmethod
    def resolve_warehouse(root: models.Fulfillment, _info):
        line = root.lines.first()
        return line.stock.warehouse if line and line.stock else None


class OrderLine(CountableDjangoObjectType):
    thumbnail = graphene.Field(
        Image,
        description="The main thumbnail for the ordered product.",
        size=graphene.Argument(graphene.Int, description="Size of thumbnail."),
    )
    unit_price = graphene.Field(
        TaxedMoney,
        description="Price of the single item in the order line.",
        required=True,
    )
    undiscounted_unit_price = graphene.Field(
        TaxedMoney,
        description=(
            "Price of the single item in the order line without applied an order line "
            "discount."
        ),
        required=True,
    )
    unit_discount = graphene.Field(
        Money,
        description="The discount applied to the single order line.",
        required=True,
    )
    unit_discount_value = graphene.Field(
        PositiveDecimal,
        description="Value of the discount. Can store fixed value or percent value",
        required=True,
    )
    total_price = graphene.Field(
        TaxedMoney, description="Price of the order line.", required=True
    )
    variant = graphene.Field(
        ProductVariant,
        required=False,
        description=(
            "A purchased product variant. Note: this field may be null if the variant "
            "has been removed from stock at all."
        ),
    )
    translated_product_name = graphene.String(
        required=True, description="Product name in the customer's language"
    )
    translated_variant_name = graphene.String(
        required=True, description="Variant name in the customer's language"
    )
    allocations = graphene.List(
        graphene.NonNull(Allocation),
        description="List of allocations across warehouses.",
    )
    unit_discount_type = graphene.Field(
        DiscountValueTypeEnum,
        description="Type of the discount: fixed or percent",
    )

    class Meta:
        description = "Represents order line of particular order."
        model = models.OrderLine
        interfaces = [relay.Node]
        only_fields = [
            "digital_content_url",
            "id",
            "is_shipping_required",
            "product_name",
            "variant_name",
            "product_sku",
            "quantity",
            "quantity_fulfilled",
            "tax_rate",
            "unit_discount_reason",
        ]

    @staticmethod
    def resolve_thumbnail(root: models.OrderLine, info, *, size=255):
        if not root.variant:
            return None
        image = root.variant.get_first_image()
        if image:
            url = get_product_image_thumbnail(image, size, method="thumbnail")
            alt = image.alt
            return Image(alt=alt, url=info.context.build_absolute_uri(url))
        return None

    @staticmethod
    def resolve_unit_price(root: models.OrderLine, _info):
        return root.unit_price

    @staticmethod
    def resolve_undiscounted_unit_price(root: models.OrderLine, _info):
        return root.undiscounted_unit_price

    @staticmethod
    def resolve_unit_discount_type(root: models.OrderLine, _info):
        return root.unit_discount_type

    @staticmethod
    def resolve_unit_discount_value(root: models.OrderLine, _info):
        return root.unit_discount_value

    @staticmethod
    def resolve_unit_discount(root: models.OrderLine, _info):
        return root.unit_discount

    @staticmethod
    def resolve_total_price(root: models.OrderLine, _info):
        return root.total_price

    @staticmethod
    def resolve_translated_product_name(root: models.OrderLine, _info):
        return root.translated_product_name

    @staticmethod
    def resolve_translated_variant_name(root: models.OrderLine, _info):
        return root.translated_variant_name

    @staticmethod
    def resolve_variant(root: models.OrderLine, info):
        context = info.context
        if not root.variant_id:
            return None

        def requestor_has_access_to_variant(data):
            variant, channel = data

            requester = get_user_or_app_from_context(context)
            is_staff = requestor_is_staff_member_or_app(requester)
            if is_staff:
                return ChannelContext(node=variant, channel_slug=channel.slug)

            def product_is_available(product_channel_listing):
                if product_channel_listing and product_channel_listing.is_visible:
                    return ChannelContext(node=variant, channel_slug=channel.slug)
                return None

            return (
                ProductChannelListingByProductIdAndChannelSlugLoader(context)
                .load((variant.product_id, channel.slug))
                .then(product_is_available)
            )

        variant = ProductVariantByIdLoader(context).load(root.variant_id)
        channel = ChannelByOrderLineIdLoader(context).load(root.id)

        return Promise.all([variant, channel]).then(requestor_has_access_to_variant)

    @staticmethod
    @one_of_permissions_required(
        [ProductPermissions.MANAGE_PRODUCTS, OrderPermissions.MANAGE_ORDERS]
    )
    def resolve_allocations(root: models.OrderLine, info):
        return AllocationsByOrderLineIdLoader(info.context).load(root.id)


class Order(CountableDjangoObjectType):
    fulfillments = graphene.List(
        Fulfillment, required=True, description="List of shipments for the order."
    )
    lines = graphene.List(
        lambda: OrderLine, required=True, description="List of order lines."
    )
    actions = graphene.List(
        OrderAction,
        description=(
            "List of actions that can be performed in the current state of an order."
        ),
        required=True,
    )
    available_shipping_methods = graphene.List(
        ShippingMethod,
        required=False,
        description="Shipping methods that can be used with this order.",
    )
    invoices = graphene.List(
        Invoice, required=False, description="List of order invoices."
    )
    number = graphene.String(description="User-friendly number of an order.")
    is_paid = graphene.Boolean(
        description="Informs if an order is fully paid.", required=True
    )
    payment_status = PaymentChargeStatusEnum(
        description="Internal payment status.", required=True
    )
    payment_status_display = graphene.String(
        description="User-friendly payment status.", required=True
    )
    payments = graphene.List(Payment, description="List of payments for the order.")
    total = graphene.Field(
        TaxedMoney, description="Total amount of the order.", required=True
    )
    undiscounted_total = graphene.Field(
        TaxedMoney, description="Undiscounted total amount of the order.", required=True
    )
    shipping_price = graphene.Field(
        TaxedMoney, description="Total price of shipping.", required=True
    )
    subtotal = graphene.Field(
        TaxedMoney,
        description="The sum of line prices not including shipping.",
        required=True,
    )
    gift_cards = graphene.List(GiftCard, description="List of user gift cards.")
    status_display = graphene.String(description="User-friendly order status.")
    can_finalize = graphene.Boolean(
        description=(
            "Informs whether a draft order can be finalized"
            "(turned into a regular order)."
        ),
        required=True,
    )
    total_authorized = graphene.Field(
        Money, description="Amount authorized for the order.", required=True
    )
    total_captured = graphene.Field(
        Money, description="Amount captured by payment.", required=True
    )
    events = graphene.List(
        OrderEvent, description="List of events associated with the order."
    )
    total_balance = graphene.Field(
        Money,
        description="The difference between the paid and the order total amount.",
        required=True,
    )
    user_email = graphene.String(
        required=False, description="Email address of the customer."
    )
    is_shipping_required = graphene.Boolean(
        description="Returns True, if order requires shipping.", required=True
    )
    language_code = graphene.String(
        deprecation_reason=(
            "Use the `languageCodeEnum` field to fetch the language code. "
            "This field will be removed in Saleor 4.0."
        ),
        required=True,
    )
    language_code_enum = graphene.Field(
        LanguageCodeEnum, description="Order language code.", required=True
    )
    discount = graphene.Field(
        Money,
        description="Returns applied discount.",
        deprecation_reason=(
            "Use discounts field. This field will be removed in Saleor 4.0."
        ),
    )
    discount_name = graphene.String(
        description="Discount name.",
        deprecation_reason=(
            "Use discounts field. This field will be removed in Saleor 4.0."
        ),
    )

    translated_discount_name = graphene.String(
        description="Translated discount name.",
        deprecation_reason=(
            "Use discounts field. This field will be removed in Saleor 4.0."
        ),
    )

    discounts = graphene.List(
        graphene.NonNull("saleor.graphql.discount.types.OrderDiscount"),
        description="List of all discounts assigned to the order.",
        required=False,
    )

    class Meta:
        description = "Represents an order in the shop."
        interfaces = [relay.Node, ObjectWithMetadata]
        model = models.Order
        only_fields = [
            "billing_address",
            "created",
            "customer_note",
            "channel",
            "discount",
            "discount_name",
            "display_gross_prices",
            "gift_cards",
            "id",
            "shipping_address",
            "shipping_method",
            "shipping_method_name",
            "shipping_price",
            "shipping_tax_rate",
            "status",
            "token",
            "tracking_client_id",
            "translated_discount_name",
            "user",
            "voucher",
            "weight",
            "redirect_url",
        ]

    @staticmethod
    def resolve_discounts(root: models.Order, info):
        return OrderDiscountsByOrderIDLoader(info.context).load(root.id)

    @staticmethod
    def resolve_discount(root: models.Order, info):
        def return_voucher_discount(discounts) -> Optional[Money]:
            if not discounts:
                return None
            for discount in discounts:
                if discount.type == OrderDiscountType.VOUCHER:
                    return Money(amount=discount.value, currency=discount.currency)
            return None

        return (
            OrderDiscountsByOrderIDLoader(info.context)
            .load(root.id)
            .then(return_voucher_discount)
        )

    @staticmethod
    def resolve_discount_name(root: models.Order, info):
        def return_voucher_name(discounts) -> Optional[Money]:
            if not discounts:
                return None
            for discount in discounts:
                if discount.type == OrderDiscountType.VOUCHER:
                    return discount.name
            return None

        return (
            OrderDiscountsByOrderIDLoader(info.context)
            .load(root.id)
            .then(return_voucher_name)
        )

    @staticmethod
    def resolve_translated_discount_name(root: models.Order, info):
        def return_voucher_translated_name(discounts) -> Optional[Money]:
            if not discounts:
                return None
            for discount in discounts:
                if discount.type == OrderDiscountType.VOUCHER:
                    return discount.translated_name
            return None

        return (
            OrderDiscountsByOrderIDLoader(info.context)
            .load(root.id)
            .then(return_voucher_translated_name)
        )

    @staticmethod
    def resolve_billing_address(root: models.Order, info):
<<<<<<< HEAD
        if not root.shipping_address_id:
            return
        requester = get_user_or_app_from_context(info.context)
        if requestor_has_access(requester, root.user, OrderPermissions.MANAGE_ORDERS):
            return AddressByIdLoader(info.context).load(root.billing_address_id)
=======
        def _resolve_billing_address(data):
            if isinstance(data, Address):
                user = None
                address = data
            else:
                user, address = data

            requester = get_user_or_app_from_context(info.context)
            if requestor_has_access(requester, user, OrderPermissions.MANAGE_ORDERS):
                return address
            return obfuscate_address(address)

        if not root.billing_address_id:
            return

        if root.user_id:
            user = UserByUserIdLoader(info.context).load(root.user_id)
            address = AddressByIdLoader(info.context).load(root.billing_address_id)
            return Promise.all([user, address]).then(_resolve_billing_address)
>>>>>>> b3e5cce3
        return (
            AddressByIdLoader(info.context)
            .load(root.billing_address_id)
            .then(_resolve_billing_address)
        )

    @staticmethod
    def resolve_shipping_address(root: models.Order, info):
<<<<<<< HEAD
        if not root.shipping_address_id:
            return
        requester = get_user_or_app_from_context(info.context)
        if requestor_has_access(requester, root.user, OrderPermissions.MANAGE_ORDERS):
            return AddressByIdLoader(info.context).load(root.shipping_address_id)
=======
        def _resolve_shipping_address(data):
            if isinstance(data, Address):
                user = None
                address = data
            else:
                user, address = data
            requester = get_user_or_app_from_context(info.context)
            if requestor_has_access(requester, user, OrderPermissions.MANAGE_ORDERS):
                return address
            return obfuscate_address(address)

        if not root.shipping_address_id:
            return

        if root.user_id:
            user = UserByUserIdLoader(info.context).load(root.user_id)
            address = AddressByIdLoader(info.context).load(root.shipping_address_id)
            return Promise.all([user, address]).then(_resolve_shipping_address)
>>>>>>> b3e5cce3
        return (
            AddressByIdLoader(info.context)
            .load(root.shipping_address_id)
            .then(_resolve_shipping_address)
        )

    @staticmethod
    def resolve_shipping_price(root: models.Order, _info):
        return root.shipping_price

    @staticmethod
    def resolve_actions(root: models.Order, _info):
        actions = []
        payment = root.get_last_payment()
        if root.can_capture(payment):
            actions.append(OrderAction.CAPTURE)
        if root.can_mark_as_paid():
            actions.append(OrderAction.MARK_AS_PAID)
        if root.can_refund(payment):
            actions.append(OrderAction.REFUND)
        if root.can_void(payment):
            actions.append(OrderAction.VOID)
        return actions

    @staticmethod
    def resolve_subtotal(root: models.Order, _info):
        return root.get_subtotal()

    @staticmethod
    def resolve_total(root: models.Order, _info):
        return root.total

    @staticmethod
    def resolve_undiscounted_total(root: models.Order, _info):
        return root.undiscounted_total

    @staticmethod
    def resolve_total_authorized(root: models.Order, _info):
        # FIXME adjust to multiple payments in the future
        return root.total_authorized

    @staticmethod
    def resolve_total_captured(root: models.Order, _info):
        # FIXME adjust to multiple payments in the future
        return root.total_captured

    @staticmethod
    def resolve_total_balance(root: models.Order, _info):
        return root.total_balance

    @staticmethod
    def resolve_fulfillments(root: models.Order, info):
        user = info.context.user
        if user.is_staff:
            qs = root.fulfillments.all()
        else:
            qs = root.fulfillments.exclude(status=FulfillmentStatus.CANCELED)
        return qs.order_by("pk")

    @staticmethod
    def resolve_lines(root: models.Order, info):
        return OrderLinesByOrderIdLoader(info.context).load(root.id)

    @staticmethod
    @permission_required(OrderPermissions.MANAGE_ORDERS)
    def resolve_events(root: models.Order, _info):
        return OrderEventsByOrderIdLoader(_info.context).load(root.id)

    @staticmethod
    def resolve_is_paid(root: models.Order, _info):
        return root.is_fully_paid()

    @staticmethod
    def resolve_number(root: models.Order, _info):
        return str(root.pk)

    @staticmethod
    def resolve_payment_status(root: models.Order, info):
        def _resolve_payment_status(payments):
            if last_payment := max(payments, default=None, key=attrgetter("pk")):
                return last_payment.charge_status
            return ChargeStatus.NOT_CHARGED

        return (
            PaymentsByOrderIdLoader(info.context)
            .load(root.id)
            .then(_resolve_payment_status)
        )

    @staticmethod
    def resolve_payment_status_display(root: models.Order, info):
        def _resolve_payment_status(payments):
            if last_payment := max(payments, default=None, key=attrgetter("pk")):
                return last_payment.get_charge_status_display()
            return dict(ChargeStatus.CHOICES).get(ChargeStatus.NOT_CHARGED)

        return (
            PaymentsByOrderIdLoader(info.context)
            .load(root.id)
            .then(_resolve_payment_status)
        )

    @staticmethod
    def resolve_payments(root: models.Order, _info):
        return root.payments.all()

    @staticmethod
    def resolve_status_display(root: models.Order, _info):
        return root.get_status_display()

    @staticmethod
    def resolve_can_finalize(root: models.Order, _info):
        if root.status == OrderStatus.DRAFT:
            country = get_order_country(root)
            try:
                validate_draft_order(root, country)
            except ValidationError:
                return False
        return True

    @staticmethod
    def resolve_user_email(root: models.Order, info):
        def _resolve_user_email(user):
            requester = get_user_or_app_from_context(info.context)
            if requestor_has_access(requester, user, OrderPermissions.MANAGE_ORDERS):
                return user.email if user else root.user_email
            return obfuscate_email(user.email if user else root.user_email)

        if not root.user_id:
            return _resolve_user_email(None)

        return (
            UserByUserIdLoader(info.context)
            .load(root.user_id)
            .then(_resolve_user_email)
        )

    @staticmethod
    def resolve_user(root: models.Order, info):
        def _resolve_user(user):
            requester = get_user_or_app_from_context(info.context)
            if requestor_has_access(requester, user, AccountPermissions.MANAGE_USERS):
                return user
            raise PermissionDenied()

        if not root.user_id:
            return None

        return UserByUserIdLoader(info.context).load(root.user_id).then(_resolve_user)

    @staticmethod
    def resolve_shipping_method(root: models.Order, info):
        if not root.shipping_method_id:
            return None

        def wrap_shipping_method_with_channel_context(data):
            shipping_method, channel = data
            return ChannelContext(node=shipping_method, channel_slug=channel.slug)

        shipping_method = ShippingMethodByIdLoader(info.context).load(
            root.shipping_method_id
        )
        channel = ChannelByIdLoader(info.context).load(root.channel_id)

        return Promise.all([shipping_method, channel]).then(
            wrap_shipping_method_with_channel_context
        )

    @staticmethod
    # TODO: We should optimize it in/after PR#5819
    def resolve_available_shipping_methods(root: models.Order, info):
        available = get_valid_shipping_methods_for_order(root)
        if available is None:
            return []
        available_shipping_methods = []
        manager = info.context.plugins
        display_gross = display_gross_prices()
        for shipping_method in available:
            # Ignore typing check because it is checked in
            # get_valid_shipping_methods_for_order
            shipping_channel_listing = shipping_method.channel_listings.filter(
                channel=root.channel
            ).first()
            if shipping_channel_listing:
                taxed_price = manager.apply_taxes_to_shipping(
                    shipping_channel_listing.price,
                    root.shipping_address,  # type: ignore
                )
                if display_gross:
                    shipping_method.price = taxed_price.gross
                else:
                    shipping_method.price = taxed_price.net
                available_shipping_methods.append(shipping_method)
        channel_slug = root.channel.slug
        instances = [
            ChannelContext(node=shipping, channel_slug=channel_slug)
            for shipping in available_shipping_methods
        ]

        return instances

    @staticmethod
    def resolve_invoices(root: models.Order, info):
        requester = get_user_or_app_from_context(info.context)
        if requestor_has_access(requester, root.user, OrderPermissions.MANAGE_ORDERS):
            return root.invoices.all()
        raise PermissionDenied()

    @staticmethod
    def resolve_is_shipping_required(root: models.Order, _info):
        return root.is_shipping_required()

    @staticmethod
    def resolve_gift_cards(root: models.Order, _info):
        return root.gift_cards.all()

    @staticmethod
    def resolve_voucher(root: models.Order, info):
        if not root.voucher_id:
            return None

        def wrap_voucher_with_channel_context(data):
            voucher, channel = data
            return ChannelContext(node=voucher, channel_slug=channel.slug)

        voucher = VoucherByIdLoader(info.context).load(root.voucher_id)
        channel = ChannelByIdLoader(info.context).load(root.channel_id)

        return Promise.all([voucher, channel]).then(wrap_voucher_with_channel_context)

    @staticmethod
    def resolve_language_code_enum(root, _info, **_kwargs):
        return LanguageCodeEnum[str_to_enum(root.language_code)]<|MERGE_RESOLUTION|>--- conflicted
+++ resolved
@@ -698,13 +698,6 @@
 
     @staticmethod
     def resolve_billing_address(root: models.Order, info):
-<<<<<<< HEAD
-        if not root.shipping_address_id:
-            return
-        requester = get_user_or_app_from_context(info.context)
-        if requestor_has_access(requester, root.user, OrderPermissions.MANAGE_ORDERS):
-            return AddressByIdLoader(info.context).load(root.billing_address_id)
-=======
         def _resolve_billing_address(data):
             if isinstance(data, Address):
                 user = None
@@ -724,7 +717,6 @@
             user = UserByUserIdLoader(info.context).load(root.user_id)
             address = AddressByIdLoader(info.context).load(root.billing_address_id)
             return Promise.all([user, address]).then(_resolve_billing_address)
->>>>>>> b3e5cce3
         return (
             AddressByIdLoader(info.context)
             .load(root.billing_address_id)
@@ -733,13 +725,6 @@
 
     @staticmethod
     def resolve_shipping_address(root: models.Order, info):
-<<<<<<< HEAD
-        if not root.shipping_address_id:
-            return
-        requester = get_user_or_app_from_context(info.context)
-        if requestor_has_access(requester, root.user, OrderPermissions.MANAGE_ORDERS):
-            return AddressByIdLoader(info.context).load(root.shipping_address_id)
-=======
         def _resolve_shipping_address(data):
             if isinstance(data, Address):
                 user = None
@@ -758,7 +743,6 @@
             user = UserByUserIdLoader(info.context).load(root.user_id)
             address = AddressByIdLoader(info.context).load(root.shipping_address_id)
             return Promise.all([user, address]).then(_resolve_shipping_address)
->>>>>>> b3e5cce3
         return (
             AddressByIdLoader(info.context)
             .load(root.shipping_address_id)
