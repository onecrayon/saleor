--- conflicted
+++ resolved
@@ -4749,11 +4749,7 @@
     assert not content["data"]["orderByToken"]
 
 
-<<<<<<< HEAD
-def test_query_order_without_addresess(order, user_api_client, channel_USD):
-=======
 def test_query_order_without_addresses(order, user_api_client, channel_USD):
->>>>>>> b3e5cce3
     # given
     query = ORDER_BY_TOKEN_QUERY
 
@@ -4774,8 +4770,6 @@
     assert data["shippingAddress"] is None
 
 
-<<<<<<< HEAD
-=======
 def test_order_query_address_without_order_user(
     staff_api_client, permission_manage_orders, channel_USD, address
 ):
@@ -4797,7 +4791,6 @@
     assert order["billingAddress"] is not None
 
 
->>>>>>> b3e5cce3
 MUTATION_ORDER_BULK_CANCEL = """
 mutation CancelManyOrders($ids: [ID]!) {
     orderBulkCancel(ids: $ids) {
