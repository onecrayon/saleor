--- conflicted
+++ resolved
@@ -14,17 +14,9 @@
 
 class Error(graphene.ObjectType):
     field = graphene.String(
-<<<<<<< HEAD
-        description=dedent(
-            """Name of a field that caused the error. A value of
-        `null` indicates that the error isn't associated with a particular
-        field."""
-        ),
-=======
         description="""Name of a field that caused the error. A value of
         `null` indicates that the error isn't associated with a particular
         field.""",
->>>>>>> e81494c9
         required=False,
     )
     message = graphene.String(description="The error message.")
