--- conflicted
+++ resolved
@@ -299,12 +299,8 @@
     @staticmethod
     @traced_resolver
     def resolve_addresses(root: models.User, _info, **_kwargs):
-<<<<<<< HEAD
         #TODO: Include business partner addresses in this queryset?
-        return root.addresses.annotate_default(root).all()
-=======
         return root.addresses.annotate_default(root).all()  # type: ignore
->>>>>>> c4126bea
 
     @staticmethod
     @traced_resolver
