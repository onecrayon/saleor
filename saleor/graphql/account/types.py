--- conflicted
+++ resolved
@@ -281,7 +281,7 @@
         ]
 
     @staticmethod
-<<<<<<< HEAD
+    @traced_resolver
     def resolve_drone_profile(root: models.User, _info, **_kwargs):
         try:
             return root.droneuserprofile
@@ -289,6 +289,7 @@
             return None
 
     @staticmethod
+    @traced_resolver
     def resolve_sap_profile(root: models.User, _info, **kwargs):
         try:
             return root.sapuserprofile
@@ -296,9 +297,7 @@
             return None
 
     @staticmethod
-=======
-    @traced_resolver
->>>>>>> 39d7cf4b
+    @traced_resolver
     def resolve_addresses(root: models.User, _info, **_kwargs):
         #TODO: Include business partner addresses in this queryset?
         return root.addresses.annotate_default(root).all()
