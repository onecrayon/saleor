--- conflicted
+++ resolved
@@ -91,20 +91,9 @@
             order=order, user=None, email_type=events.OrderEventsEmails.PAYMENT
         )
         send_payment_confirmation.delay(order.pk)
-<<<<<<< HEAD
-        order.events.create(
-            type=OrderEvents.EMAIL_SENT.value,
-            parameters={
-                "email": order.get_user_current_email(),
-                "email_type": OrderEventsEmails.PAYMENT.value,
-            },
-        )
-=======
->>>>>>> 06fa6270
 
         if order_utils.order_needs_automatic_fullfilment(order):
             order_utils.automatically_fulfill_digital_lines(order)
-
     try:
         analytics.report_order(order.tracking_client_id, order)
     except Exception:
@@ -199,11 +188,7 @@
     payment.charge_status = ChargeStatus.FULLY_CHARGED
     payment.captured_amount = order.total.gross.amount
     payment.save(update_fields=["captured_amount", "charge_status"])
-<<<<<<< HEAD
-    order.events.create(type=OrderEvents.ORDER_MARKED_AS_PAID.value, user=request_user)
-=======
     events.order_manually_marked_as_paid_event(order=order, user=request_user)
->>>>>>> 06fa6270
 
 
 def create_transaction(
@@ -245,23 +230,8 @@
     """Gets client token, that will be used as a customer's identificator for
     client-side tokenization of the chosen payment method.
     """
-<<<<<<< HEAD
     gateway, gateway_config = get_payment_gateway(gateway_name)
     return gateway.get_client_token(config=gateway_config)
-=======
-    gateway, gateway_params = get_payment_gateway(gateway_name)
-    return gateway.get_client_token(connection_params=gateway_params)
-
-
-def clean_charge(payment: Payment, amount: Decimal):
-    """Check if payment can be charged."""
-    if amount <= 0:
-        raise PaymentError("Amount should be a positive number.")
-    if not payment.can_charge():
-        raise PaymentError("This payment cannot be charged.")
-    if amount > payment.total or amount > (payment.total - payment.captured_amount):
-        raise PaymentError("Unable to charge more than un-captured amount.")
->>>>>>> 06fa6270
 
 
 def clean_capture(payment: Payment, amount: Decimal):
@@ -271,11 +241,7 @@
     if not payment.can_capture():
         raise PaymentError("This payment cannot be captured.")
     if amount > payment.total or amount > (payment.total - payment.captured_amount):
-<<<<<<< HEAD
         raise PaymentError("Unable to charge more than un-captured amount.")
-=======
-        raise PaymentError("Unable to capture more than authorized amount.")
->>>>>>> 06fa6270
 
 
 def clean_authorize(payment: Payment):
@@ -333,11 +299,7 @@
 
     try:
         gateway_response = func(
-<<<<<<< HEAD
             payment_information=payment_information, config=gateway_config
-=======
-            payment_information=payment_information, connection_params=connection_params
->>>>>>> 06fa6270
         )
         validate_gateway_response(gateway_response)
     except GatewayError:
@@ -427,37 +389,6 @@
         payment_token=payment_token,
         amount=payment.total,
     )
-<<<<<<< HEAD
-=======
-
-    _gateway_postprocess(transaction, payment)
-    return transaction
-
-
-@require_active_payment
-def gateway_charge(
-    payment: Payment, payment_token: str, amount: Decimal = None
-) -> Transaction:
-    """Performs authorization and capture in a single run.
-
-    For gateways not supporting the authorization it should be a
-    dedicated CHARGE transaction.
-
-    For gateways not supporting capturing without authorizing,
-    it should create two transaction - auth and capture, but only the last one
-    is returned.
-    """
-    if amount is None:
-        amount = payment.get_charge_amount()
-    clean_charge(payment, amount)
-
-    transaction = call_gateway(
-        operation_type=OperationType.CHARGE,
-        payment=payment,
-        payment_token=payment_token,
-        amount=amount,
-    )
->>>>>>> 06fa6270
 
     _gateway_postprocess(transaction, payment)
     return transaction
@@ -540,17 +471,10 @@
         raise PaymentError("Cannot refund more than captured")
 
     transaction = payment.transactions.filter(
-<<<<<<< HEAD
         kind=TransactionKind.CAPTURE, is_success=True
     ).first()
     if transaction is None:
         raise PaymentError("Cannot refund uncaptured transaction")
-=======
-        kind__in=[TransactionKind.CAPTURE, TransactionKind.CHARGE], is_success=True
-    ).first()
-    if transaction is None:
-        raise PaymentError("Cannot refund uncaptured/uncharged transaction")
->>>>>>> 06fa6270
     payment_token = transaction.token
 
     transaction = call_gateway(
