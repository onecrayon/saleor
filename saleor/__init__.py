--- conflicted
+++ resolved
@@ -3,9 +3,6 @@
 from .celeryconf import app as celery_app
 
 __all__ = ["celery_app"]
-<<<<<<< HEAD
-__version__ = "3.0.0-a.15"
-=======
 __version__ = "3.0.0-a.20"
 
 
@@ -19,5 +16,4 @@
 
     return ("type {}{} {{\n" "{}\n" "}}").format(
         type.name, implemented_interfaces, schema_printer._print_fields(type)
-    )
->>>>>>> b3e5cce3
+    )