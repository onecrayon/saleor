--- conflicted
+++ resolved
@@ -1,14 +1,10 @@
 {
   "name": "saleor",
-<<<<<<< HEAD
-  "version": "3.0.0-a.14",
-=======
   "version": "3.0.0-a16",
   "engines": {
     "node": ">=14 <15",
     "npm": ">=6.11.0 <7"
   },
->>>>>>> b35d4daf
   "repository": {
     "type": "git",
     "url": "git://github.com/mirumee/saleor.git"
